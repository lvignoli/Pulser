--- conflicted
+++ resolved
@@ -35,11 +35,7 @@
 
 3. Do your work and commit changes to this new branch.
 
-<<<<<<< HEAD
-4. At this point, your fork's `master` branch might have drifted out of sync with Pulser's `master` branch (the `upstream`). The following lines will sync your local repo's `master` with `upstream/master` and then merge the local `master` with your working branch, at which point you'll have to solve any merge conflicts that may arise.
-=======
 4. At this point, your fork's `develop` branch might have drifted out of sync with Pulser's `develop` branch (the `upstream`). The following lines will sync your local repo's `develop` with `upstream/develop` and then merge the local `develop` with your working branch, at which point you'll have to solve any merge conflicts that may arise.
->>>>>>> cf2b7ba2
     ```shell
     # Track the upstream repo (you only have to do this one time):
     git remote add upstream https://github.com/pasqal-io/Pulser.git
@@ -56,15 +52,9 @@
     ```bash
     git push origin branch-name-here
     ```
-<<<<<<< HEAD
-
-6. Once you're happy with your changes, go over to [Pulser's repo page](https://github.com/pasqal-io/Pulser) and start a new Pull Request from `USERNAME:branch-name-here` to `pasqal-io:master`. Before you do this, make sure your code is obeying the [continuous integration requirements](#continuous-integration-requirements).
-
-=======
 
 6. Once you're happy with your changes, go over to [Pulser's repo page](https://github.com/pasqal-io/Pulser) and start a new Pull Request from `USERNAME:branch-name-here` to `pasqal-io:develop`. Before you do this, make sure your code is obeying the [continuous integration requirements](#continuous-integration-requirements).
 
->>>>>>> cf2b7ba2
 7. At this point, you've successfully started the review process. The code reviewers might ask you to perform some changes, which you should push to your local branch in the same way you've done before. You'll see they'll automatically show up in your open PR every time you do this.
 
 ## Continuous Integration Requirements
