--- conflicted
+++ resolved
@@ -47,14 +47,9 @@
     assert dev.max_atom_num > 1000
     assert dev.min_atom_distance <= 1
     assert dev.interaction_coeff == 5008713
-<<<<<<< HEAD
+    assert dev.interaction_coeff_xy == 3700
     names = ["Rydberg", "Raman", "Microwave"]
     basis = ["ground-rydberg", "digital", "XY"]
-=======
-    assert dev.interaction_coeff_xy == 3700
-    names = ['Rydberg', 'Raman', 'Microwave']
-    basis = ['ground-rydberg', 'digital', 'XY']
->>>>>>> 6c74a2fc
     for ch in dev.channels.values():
         assert ch.name in names
         assert ch.basis == basis[names.index(ch.name)]
