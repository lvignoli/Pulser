# Copyright 2020 Pulser Development Team
#
# Licensed under the Apache License, Version 2.0 (the "License");
# you may not use this file except in compliance with the License.
# You may obtain a copy of the License at
#
#    http://www.apache.org/licenses/LICENSE-2.0
#
# Unless required by applicable law or agreed to in writing, software
# distributed under the License is distributed on an "AS IS" BASIS,
# WITHOUT WARRANTIES OR CONDITIONS OF ANY KIND, either express or implied.
# See the License for the specific language governing permissions and
# limitations under the License.
from copy import deepcopy

from collections import Counter

import numpy as np
import pytest
import qutip
from qutip.piqs import isdiagonal

from pulser import Sequence, Pulse, Register
from pulser.devices import Chadoq2, MockDevice
from pulser.waveforms import BlackmanWaveform
from pulser.simulation import Simulation, SimConfig
from pulser.simulation.simresults import CoherentResults, NoisyResults

q_dict = {
    "A": np.array([0.0, 0.0]),
    "B": np.array([0.0, 10.0]),
}
reg = Register(q_dict)

duration = 1000
pi = Pulse.ConstantDetuning(BlackmanWaveform(duration, np.pi), 0.0, 0)

seq = Sequence(reg, Chadoq2)

# Declare Channels
seq.declare_channel("ryd", "rydberg_global")
seq.add(pi, "ryd")

# Make two copies of `seq` before adding measurement basis:
seq_no_meas = deepcopy(seq)
seq_no_meas_noisy = deepcopy(seq)

# Add measurement basis:
seq.measure("ground-rydberg")

sim = Simulation(seq)
cfg_noisy = SimConfig(noise=("SPAM", "doppler", "amplitude"))

np.random.seed(123)
sim_noisy = Simulation(seq, config=cfg_noisy)
results = sim.run()
results_noisy = sim_noisy.run()

state = qutip.tensor([qutip.basis(2, 0), qutip.basis(2, 0)])
ground = qutip.tensor([qutip.basis(2, 1), qutip.basis(2, 1)])


def test_initialization():
    with pytest.raises(ValueError, match="`basis_name` must be"):
        CoherentResults(state, 2, "bad_basis", None, [0])
    with pytest.raises(
        ValueError, match="`meas_basis` must be 'ground-rydberg' or 'digital'."
    ):
        CoherentResults(state, 1, "all", None, "XY")
    with pytest.raises(
        ValueError,
        match="`meas_basis` and `basis_name` must have the same value.",
    ):
        CoherentResults(
            state, 1, "ground-rydberg", [0], "wrong_measurement_basis"
        )
    with pytest.raises(ValueError, match="`basis_name` must be"):
        NoisyResults(state, 2, "bad_basis", [0], 123)
    with pytest.raises(
        ValueError, match="only values of 'epsilon' and 'epsilon_prime'"
    ):
        CoherentResults(
            state,
            1,
            "ground-rydberg",
            [0],
            "ground-rydberg",
            cfg_noisy.spam_dict,
        )

    assert results._dim == 2
    assert results._size == 2
    assert results._basis_name == "ground-rydberg"
    assert results._meas_basis == "ground-rydberg"
    assert results.states[0] == ground


def test_get_final_state():
    with pytest.raises(TypeError, match="Can't reduce"):
        results.get_final_state(reduce_to_basis="digital")
    assert (
        results.get_final_state(
            reduce_to_basis="ground-rydberg", ignore_global_phase=True
        )
        == results.states[-1].tidyup()
    )
    assert np.all(
        np.isclose(
            np.abs(results.get_final_state().full()),
            np.abs(results.states[-1].full()),
        )
    )

    seq_ = Sequence(reg, Chadoq2)
    seq_.declare_channel("ryd", "rydberg_global")
    seq_.declare_channel("ram", "raman_local", initial_target="A")
    seq_.add(pi, "ram")
    seq_.add(pi, "ram")
    seq_.add(pi, "ryd")

    sim_ = Simulation(seq_)
    results_ = sim_.run()

    with pytest.raises(ValueError, match="'reduce_to_basis' must be"):
        results_.get_final_state(reduce_to_basis="all")

    with pytest.raises(TypeError, match="Can't reduce to chosen basis"):
        results_.get_final_state(reduce_to_basis="digital")

    h_states = results_.get_final_state(
        reduce_to_basis="digital", tol=1, normalize=False
    ).eliminate_states([0])
    assert h_states.norm() < 3e-6

    assert np.all(
        np.isclose(
            np.abs(
                results_.get_final_state(
                    reduce_to_basis="ground-rydberg"
                ).full()
            ),
            np.abs(results.states[-1].full()),
            atol=1e-5,
        )
    )


def test_get_final_state_noisy():
    np.random.seed(123)
    seq_ = Sequence(reg, Chadoq2)
    seq_.declare_channel("ram", "raman_local", initial_target="A")
    seq_.add(pi, "ram")
    noisy_config = SimConfig(noise=("SPAM", "doppler"))
    sim_noisy = Simulation(seq_, config=noisy_config)
    res3 = sim_noisy.run()
    res3._meas_basis = "digital"
    final_state = res3.get_final_state()
    assert isdiagonal(final_state)
    res3._meas_basis = "ground-rydberg"
    assert (
        final_state[0, 0] == 0.06666666666666667 + 0j
        and final_state[2, 2] == 0.92 + 0j
    )
    assert res3.states[-1] == final_state
    assert res3.results[-1] == Counter(
        {"10": 0.92, "00": 0.06666666666666667, "11": 0.013333333333333334}
    )


def test_get_state_float_time():
    with pytest.raises(IndexError, match="is absent from"):
        results.get_state(-1.0)
    with pytest.raises(IndexError, match="is absent from"):
        mean = (
            results._evaluation_times[-1] + results._evaluation_times[-2]
        ) / 2
        diff = (
            results._evaluation_times[-1] - results._evaluation_times[-2]
        ) / 2
        results.get_state(mean, t_tol=diff / 2)
    state = results.get_state(mean, t_tol=3 * diff / 2)
    assert state == results.get_state(results._evaluation_times[-2])
    assert np.isclose(
        state.full(),
        np.array(
            [
<<<<<<< HEAD
                [0.79602201 + 0.0j],
                [0.02606925 - 0.37817j],
                [0.02606925 - 0.37817j],
                [-0.27392611 - 0.0626829j],
=======
                [0.76522918 + 0.0j],
                [0.08126436 - 0.39418836j],
                [0.08126436 - 0.39418836j],
                [-0.28037007 - 0.10881273j],
>>>>>>> 0259a1a5
            ]
        ),
    ).all()


def test_expect():
    with pytest.raises(TypeError, match="must be a list"):
        results.expect("bad_observable")
    with pytest.raises(TypeError, match="Incompatible type"):
        results.expect(["bad_observable"])
    with pytest.raises(ValueError, match="Incompatible shape"):
        results.expect([np.array(3)])
    reg_single = Register.from_coordinates([(0, 0)], prefix="q")
    seq_single = Sequence(reg_single, Chadoq2)
    seq_single.declare_channel("ryd", "rydberg_global")
    seq_single.add(pi, "ryd")
    sim_single = Simulation(seq_single)
    results_single = sim_single.run()
    op = [qutip.basis(2, 0).proj()]
    exp = results_single.expect(op)[0]
    assert np.isclose(exp[-1], 1)
    assert len(exp) == duration + 1  # +1 for the final evaluation time
    np.testing.assert_almost_equal(
        results_single._calc_pseudo_density(-1).full(),
        np.array([[1, 0], [0, 0]]),
    )

    config = SimConfig(noise="SPAM", eta=0)
    sim_single.set_config(config)
    sim_single.evaluation_times = "Minimal"
    results_single = sim_single.run()
    print("states after run are:", results_single.states)
    exp = results_single.expect(op)[0]
    print("expect results are", exp)
    assert len(exp) == 2
    assert isinstance(results_single, CoherentResults)
    assert results_single._meas_errors == {
        "epsilon": config.epsilon,
        "epsilon_prime": config.epsilon_prime,
    }
    # Probability of measuring 1 = probability of false positive
    assert np.isclose(exp[0], config.epsilon)
    # Probability of measuring 1 = 1 - probability of false negative
    assert np.isclose(exp[-1], 1 - config.epsilon_prime)
    np.testing.assert_almost_equal(
        results_single._calc_pseudo_density(-1).full(),
        np.array([[1 - config.epsilon_prime, 0], [0, config.epsilon_prime]]),
    )
    seq3dim = Sequence(reg, Chadoq2)
    seq3dim.declare_channel("ryd", "rydberg_global")
    seq3dim.declare_channel("ram", "raman_local", initial_target="A")
    seq3dim.add(pi, "ram")
    seq3dim.add(pi, "ryd")
    sim3dim = Simulation(seq3dim)
    exp3dim = sim3dim.run().expect(
        [qutip.tensor(qutip.basis(3, 0).proj(), qutip.qeye(3))]
    )
    assert np.isclose(exp3dim[0][-1], 1.89690200e-14)


def test_expect_noisy():
    bad_op = qutip.tensor([qutip.qeye(2), qutip.sigmap()])
    with pytest.raises(ValueError, match="non-diagonal"):
        results_noisy.expect([bad_op])
    op = qutip.tensor([qutip.qeye(2), qutip.basis(2, 0).proj()])
<<<<<<< HEAD
    assert np.isclose(results_noisy.expect([op])[0][-1], 0.72)
=======
    assert np.isclose(results_noisy.expect([op])[0][-1], 0.76)
>>>>>>> 0259a1a5


def test_plot():
    op = qutip.tensor([qutip.qeye(2), qutip.basis(2, 0).proj()])
    results_noisy.plot(op)
    results_noisy.plot(op, error_bars=False)
    results.plot(op)


def test_sample_final_state():
    np.random.seed(123)
    sim_no_meas = Simulation(seq_no_meas, config=SimConfig(runs=1))
    results_no_meas = sim_no_meas.run()
    assert results_no_meas.sample_final_state() == Counter(
        {"00": 88, "01": 156, "10": 188, "11": 568}
    )
    with pytest.raises(NotImplementedError, match="dimension > 3"):
        results_large_dim = deepcopy(results)
        results_large_dim._dim = 7
        results_large_dim.sample_final_state()

    sampling = results.sample_final_state(1234)
    assert len(sampling) == 4  # Check that all states were observed.

    results._meas_basis = "digital"
    sampling0 = results.sample_final_state(N_samples=911)
    assert sampling0 == {"00": 911}
    seq_no_meas.declare_channel("raman", "raman_local", "B")
    seq_no_meas.add(pi, "raman")
    res_3level = Simulation(seq_no_meas).run()
    # Raman pi pulse on one atom will not affect other,
    # even with global pi on rydberg
    assert len(res_3level.sample_final_state()) == 2
    res_3level._meas_basis = "ground-rydberg"
    sampling_three_levelB = res_3level.sample_final_state()
    # Rydberg will affect both:
    assert len(sampling_three_levelB) == 4


def test_sample_final_state_noisy():
    # Sample final state of noisy simulation and check resulting Counter:
    print(results_noisy.states[-1])
    print(results_noisy.get_final_state())
    np.random.seed(123)
<<<<<<< HEAD
    noisy_counts = results_noisy.sample_final_state(N_samples=1234)
    print(noisy_counts)
    assert noisy_counts == Counter(
        {"11": 693, "01": 210, "10": 191, "00": 140}
=======
    assert results_noisy.sample_final_state(N_samples=1234) == Counter(
        {"00": 67, "01": 176, "10": 219, "11": 772}
>>>>>>> 0259a1a5
    )

    # Sample from 3 level system with noise:
    res_3level = Simulation(
        seq_no_meas_noisy, config=SimConfig(noise=("SPAM", "doppler"), runs=10)
    )
    final_state = res_3level.run().states[-1]
    print(final_state.full())
    assert np.isclose(
        final_state.full(),
        np.array(
            [
<<<<<<< HEAD
                [0.64 + 0.0j, 0.0 + 0.0j, 0.0 + 0.0j, 0.0 + 0.0j],
                [0.0 + 0.0j, 0.16 + 0.0j, 0.0 + 0.0j, 0.0 + 0.0j],
                [0.0 + 0.0j, 0.0 + 0.0j, 0.14 + 0.0j, 0.0 + 0.0j],
=======
                [0.58 + 0.0j, 0.0 + 0.0j, 0.0 + 0.0j, 0.0 + 0.0j],
                [0.0 + 0.0j, 0.18 + 0.0j, 0.0 + 0.0j, 0.0 + 0.0j],
                [0.0 + 0.0j, 0.0 + 0.0j, 0.18 + 0.0j, 0.0 + 0.0j],
>>>>>>> 0259a1a5
                [0.0 + 0.0j, 0.0 + 0.0j, 0.0 + 0.0j, 0.06 + 0.0j],
            ]
        ),
    ).all()


def test_results_xy():
    q_dict = {
        "A": np.array([0.0, 0.0]),
        "B": np.array([0.0, 10.0]),
    }
    reg = Register(q_dict)
    duration = 1000
    pi = Pulse.ConstantDetuning(BlackmanWaveform(duration, np.pi), 0.0, 0)
    seq = Sequence(reg, MockDevice)

    # Declare Channels
    seq.declare_channel("ch0", "mw_global")
    seq.add(pi, "ch0")
    seq.measure("XY")

    sim = Simulation(seq)
    results = sim.run()

    ground = qutip.tensor([qutip.basis(2, 1), qutip.basis(2, 1)])

    assert results._dim == 2
    assert results._size == 2
    assert results._basis_name == "XY"
    assert results._meas_basis == "XY"
    assert results.states[0] == ground

    with pytest.raises(TypeError, match="Can't reduce a system in"):
        results.get_final_state(reduce_to_basis="all")

    with pytest.raises(TypeError, match="Can't reduce a system in"):
        results.get_final_state(reduce_to_basis="ground-rydberg")

    with pytest.raises(TypeError, match="Can't reduce a system in"):
        results.get_final_state(reduce_to_basis="digital")

    state = results.get_final_state(reduce_to_basis="XY")

    assert np.all(
        np.isclose(
            np.abs(state.full()), np.abs(results.states[-1].full()), atol=1e-5
        )
    )

    # Check that measurement projectors are correct
    assert results._meas_projector(0) == qutip.basis(2, 1).proj()
    assert results._meas_projector(1) == qutip.basis(2, 0).proj()<|MERGE_RESOLUTION|>--- conflicted
+++ resolved
@@ -184,17 +184,10 @@
         state.full(),
         np.array(
             [
-<<<<<<< HEAD
                 [0.79602201 + 0.0j],
                 [0.02606925 - 0.37817j],
                 [0.02606925 - 0.37817j],
                 [-0.27392611 - 0.0626829j],
-=======
-                [0.76522918 + 0.0j],
-                [0.08126436 - 0.39418836j],
-                [0.08126436 - 0.39418836j],
-                [-0.28037007 - 0.10881273j],
->>>>>>> 0259a1a5
             ]
         ),
     ).all()
@@ -260,11 +253,7 @@
     with pytest.raises(ValueError, match="non-diagonal"):
         results_noisy.expect([bad_op])
     op = qutip.tensor([qutip.qeye(2), qutip.basis(2, 0).proj()])
-<<<<<<< HEAD
     assert np.isclose(results_noisy.expect([op])[0][-1], 0.72)
-=======
-    assert np.isclose(results_noisy.expect([op])[0][-1], 0.76)
->>>>>>> 0259a1a5
 
 
 def test_plot():
@@ -309,15 +298,10 @@
     print(results_noisy.states[-1])
     print(results_noisy.get_final_state())
     np.random.seed(123)
-<<<<<<< HEAD
     noisy_counts = results_noisy.sample_final_state(N_samples=1234)
     print(noisy_counts)
     assert noisy_counts == Counter(
         {"11": 693, "01": 210, "10": 191, "00": 140}
-=======
-    assert results_noisy.sample_final_state(N_samples=1234) == Counter(
-        {"00": 67, "01": 176, "10": 219, "11": 772}
->>>>>>> 0259a1a5
     )
 
     # Sample from 3 level system with noise:
@@ -330,15 +314,9 @@
         final_state.full(),
         np.array(
             [
-<<<<<<< HEAD
                 [0.64 + 0.0j, 0.0 + 0.0j, 0.0 + 0.0j, 0.0 + 0.0j],
                 [0.0 + 0.0j, 0.16 + 0.0j, 0.0 + 0.0j, 0.0 + 0.0j],
                 [0.0 + 0.0j, 0.0 + 0.0j, 0.14 + 0.0j, 0.0 + 0.0j],
-=======
-                [0.58 + 0.0j, 0.0 + 0.0j, 0.0 + 0.0j, 0.0 + 0.0j],
-                [0.0 + 0.0j, 0.18 + 0.0j, 0.0 + 0.0j, 0.0 + 0.0j],
-                [0.0 + 0.0j, 0.0 + 0.0j, 0.18 + 0.0j, 0.0 + 0.0j],
->>>>>>> 0259a1a5
                 [0.0 + 0.0j, 0.0 + 0.0j, 0.0 + 0.0j, 0.06 + 0.0j],
             ]
         ),
