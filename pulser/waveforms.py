# Copyright 2020 Pulser Development Team
#
# Licensed under the Apache License, Version 2.0 (the "License");
# you may not use this file except in compliance with the License.
# You may obtain a copy of the License at
#
#    http://www.apache.org/licenses/LICENSE-2.0
#
# Unless required by applicable law or agreed to in writing, software
# distributed under the License is distributed on an "AS IS" BASIS,
# WITHOUT WARRANTIES OR CONDITIONS OF ANY KIND, either express or implied.
# See the License for the specific language governing permissions and
# limitations under the License.

from abc import ABC, abstractmethod
import functools
import inspect
import itertools
import sys
import types
import warnings

import matplotlib.pyplot as plt
import numpy as np

from pulser.parametrized import Parametrized, ParamObj
from pulser.utils import validate_duration


class Waveform(ABC):
    """The abstract class for a pulse's waveform."""

    def __new__(cls, *args, **kwargs):
        for x in itertools.chain(args, kwargs.values()):
            if isinstance(x, Parametrized):
                return ParamObj(cls, *args, **kwargs)
        else:
            return object.__new__(cls)

    def __init__(self, duration):
        """Initializes a waveform with a given duration.

        Args:
            duration (int): The waveforms duration (in multiples of 4 ns).
        """
        self._duration = validate_duration(duration, min_duration=16,
                                           max_duration=4194304)

    @property
    @abstractmethod
    def duration(self):
        """The duration of the pulse (in multiples of 4 ns)."""
        pass

    @property
    @abstractmethod
    def samples(self):
        """The value at each time step that describes the waveform.

        Returns:
            samples(np.ndarray): A numpy array with a value for each time step.
        """
        pass

    @property
    def first_value(self):
        """The first value in the waveform."""
        return self.samples[0]

    @property
    def last_value(self):
        """The last value in the waveform."""
        return self.samples[-1]

    @property
    def integral(self):
        """Integral of the waveform (time in ns, value in rad/µs)."""
        return np.sum(self.samples) * 1e-3  # ns * rad/µs = 1e-3

    def draw(self):
        """Draws the waveform."""

        fig, ax = plt.subplots()
        self._plot(ax, "rad/µs")

        plt.show()

    @abstractmethod
    def __str__(self):
        pass

    @abstractmethod
    def __repr__(self):
        pass

    @abstractmethod
    def __mul__(self, other):
        pass

    def __neg__(self):
        return self.__mul__(-1)

    def __truediv__(self, other):
        if other == 0:
            raise ZeroDivisionError("Can't divide a waveform by zero.")
        else:
            return self.__mul__(1/other)

    def __eq__(self, other):
        if not isinstance(other, Waveform):
            return False
        elif self.duration != other.duration:
            return False
        else:
            return np.all(np.isclose(self.samples, other.samples))

    def __hash__(self):
        return hash(tuple(self.samples))

    def _plot(self, ax, ylabel, color=None):
        ax.set_xlabel('t (ns)')
        ts = np.arange(self.duration)
        if color:
            ax.set_ylabel(ylabel, color=color, fontsize=14)
            ax.plot(ts, self.samples, color=color)
            ax.tick_params(axis='y', labelcolor=color)
            ax.axhline(0, color=color, linestyle=':', linewidth=0.5)
        else:
            ax.set_ylabel(ylabel, fontsize=14)
            ax.plot(ts, self.samples)
            ax.axhline(0, color='black', linestyle=':', linewidth=0.5)


class CompositeWaveform(Waveform):
    """A waveform combining multiple smaller waveforms.

    Args:
        waveforms(Waveform): Two or more waveforms to combine.
    """

    def __init__(self, *waveforms):
        """Initializes a waveform from multiple waveforms."""
        if len(waveforms) < 2:
            raise ValueError("Needs at least two waveforms to form a "
                             "CompositeWaveform.")
        for wf in waveforms:
            self._validate(wf)

        self._waveforms = list(waveforms)

    @property
    def duration(self):
        """The duration of the pulse (in multiples of 4 ns)."""
        duration = 0
        for wf in self._waveforms:
            duration += wf.duration
        return duration

    @property
    def samples(self):
        """The value at each time step that describes the waveform.

        Returns:
            numpy.ndarray: A numpy array with a value for each time step.
        """
        return np.concatenate([wf.samples for wf in self._waveforms])

    @property
    def first_value(self):
        """The first value in the waveform."""
        return self._waveforms[0].first_value

    @property
    def last_value(self):
        """The last value in the waveform."""
        return self._waveforms[-1].last_value

    @property
    def waveforms(self):
        """The waveforms encapsulated in the composite waveform."""
        return list(self._waveforms)

    def insert(self, waveform, where=0):
        """Insert a new waveform into the CompositeWaveform.

        Args:
            waveform: A valid waveform.

        Keyword Args:
            where (default=0): Index before which the waveform is inserted.
        """
        self._validate(waveform)
        self._waveforms.insert(where, waveform)

    def append(self, waveform):
        """Append a new waveform to the end of a CompositeWaveform.

        Args:
            waveform: A valid waveform.
        """
        self.insert(waveform, where=len(self._waveforms))

    def _validate(self, waveform):
        if not isinstance(waveform, Waveform):
            raise TypeError("{!r} is not a valid waveform. Please provide a "
                            "valid Waveform.".format(waveform))

    def __str__(self):
        contents = ["{!r}"] * len(self._waveforms)
        contents = ", ".join(contents)
        contents = contents.format(*self._waveforms)
        return f'Composite({contents})'

    def __repr__(self):
        return f'CompositeWaveform({self.duration} ns, {self._waveforms!r})'

    def __mul__(self, other):
        return CompositeWaveform(*(wf * other for wf in self._waveforms))


class CustomWaveform(Waveform):
    """A custom waveform.

    Args:
        samples (array_like): The modulation values at each time step
            (in rad/µs). The number of samples dictates the duration, so its
            length has to be a multiple of 4.
    """

    def __init__(self, samples):
        """Initializes a custom waveform."""
        samples_arr = np.array(samples, dtype=float)
        self._samples = samples_arr
        with warnings.catch_warnings():
            warnings.filterwarnings("error")
            try:
                super().__init__(len(samples))
            except UserWarning:
                raise ValueError("The provided samples correspond to a "
                                 "waveform of invalid duration. Please give"
                                 " samples whose size is a multiple of 4.")

    @property
    def duration(self):
        """The duration of the pulse (in multiples of 4 ns)."""
        return self._duration

    @property
    def samples(self):
        """The value at each time step that describes the waveform.

        Returns:
            numpy.ndarray: A numpy array with a value for each time step.
        """
        return self._samples

    def __str__(self):
        return 'Custom'

    def __repr__(self):
        return f'CustomWaveform({self.duration} ns, {self.samples!r})'

    def __mul__(self, other):
        return CustomWaveform(self._samples * float(other))


class ConstantWaveform(Waveform):
    """A waveform of constant value.

    Args:
        duration: The waveform duration (in multiples of 4 ns).
        value: The modulation value (in rad/µs).
    """

    def __init__(self, duration, value):
        """Initializes a constant waveform."""
        super().__init__(duration)
        self._value = float(value)

    @property
    def duration(self):
        """The duration of the pulse (in multiples of 4 ns)."""
        return self._duration

    @property
    def samples(self):
        """The value at each time step that describes the waveform.

        Returns:
            numpy.ndarray: A numpy array with a value for each time step.
        """
        return np.full(self.duration, self._value)

    @property
    def first_value(self):
        """The first value in the waveform."""
        return self._value

    @property
    def last_value(self):
        """The last value in the waveform."""
        return self._value

    def __str__(self):
        return f"{self._value:.3g} rad/µs"

    def __repr__(self):
        return (f"ConstantWaveform({self._duration} ns, "
                + f"{self._value:.3g} rad/µs)")

    def __mul__(self, other):
        return ConstantWaveform(self._duration, self._value * float(other))


class RampWaveform(Waveform):
    """A linear ramp waveform.

    Args:
        duration: The waveform duration (in multiples of 4 ns).
        start: The initial value (in rad/µs).
        stop: The final value (in rad/µs).
    """

    def __init__(self, duration, start, stop):
        """Initializes a ramp waveform."""
        super().__init__(duration)
        self._start = float(start)
        self._stop = float(stop)

    @property
    def duration(self):
        """The duration of the pulse (in multiples of 4 ns)."""
        return self._duration

    @property
    def samples(self):
        """The value at each time step that describes the waveform.

        Returns:
            numpy.ndarray: A numpy array with a value for each time step.
        """
        return np.linspace(self._start, self._stop, num=self._duration)

    @property
    def slope(self):
        r"""Slope of the ramp, in :math:`s^{-15}`."""
        return (self._stop - self._start) / self._duration

    @property
    def first_value(self):
        """The first value in the waveform."""
        return self._start

    @property
    def last_value(self):
        """The last value in the waveform."""
        return self._stop

    def __str__(self):
        return f"Ramp({self._start:.3g}->{self._stop:.3g} rad/µs)"

    def __repr__(self):
        return (f"RampWaveform({self._duration} ns, " +
                f"{self._start:.3g}->{self._stop:.3g} rad/µs)")

    def __mul__(self, other):
        k = float(other)
        return RampWaveform(self._duration, self._start * k, self._stop * k)


class BlackmanWaveform(Waveform):
    """A Blackman window of a specified duration and area.

    Args:
        duration (int): The waveform duration (in multiples of 4 ns).
        area (float): The integral of the waveform. Can be negative, in which
            case it takes the positive waveform and changes the sign of all its
            values.
    """
    def __init__(self, duration, area):
        """Initializes a Blackman waveform."""
        super().__init__(duration)
        self._area = float(area)
        self._norm_samples = np.clip(np.blackman(self._duration), 0, np.inf)
        self._scaling = self._area / np.sum(self._norm_samples) / 1e-3

    @classmethod
    def from_max_val(cls, max_val, area):
        """Creates a Blackman waveform with a threshold on the maximum value.

        Instead of defining a duration, the waveform is defined by its area and
        the maximum value. The duration is chosen so that the maximum value is
        not surpassed, but approached as closely as possible.

        Args:
            max_val (float): The maximum value threshold (in rad/µs). If
                negative, it is taken as the lower bound i.e. the minimum
                value that can be reached. The sign of `max_val` must match the
                sign of `area`.
            area (float): The area under the waveform.
        """
        if np.sign(max_val) != np.sign(area):
            raise ValueError("The maximum value and the area must have "
                             "matching signs.")
        # A normalized Blackman waveform has an area of 0.42 * duration
        duration = int(area / (0.42 * max_val) * 1e3)    # in ns
        duration = 16 if duration < 16 else duration + (4 - duration % 4)
        wf = cls(duration, area)
        # Adjust for rounding errors to make sure max_val is not surpassed
        while np.abs(wf._scaling) > np.abs(max_val):
            duration += 4
            wf = cls(duration, area)
        return wf

    @property
    def duration(self):
        """The duration of the pulse (in multiples of 4 ns)."""
        return self._duration

    @property
    def samples(self):
        """The value at each time step that describes the waveform.

        Returns:
            numpy.ndarray: A numpy array with a value for each time step.
        """
        return self._norm_samples * self._scaling

    @property
    def first_value(self):
        """The first value in the waveform."""
        return 0

    @property
    def last_value(self):
        """The last value in the waveform."""
        return 0

    def __str__(self):
        return f"Blackman(Area: {self._area:.3g})"

    def __repr__(self):
        return f"BlackmanWaveform({self._duration} ns, Area: {self._area:.3g})"

<<<<<<< HEAD

# To replicate __init__'s signature in __new__ for every Waveform subclass
def copy_func(f):
    return types.FunctionType(f.__code__, f.__globals__, name=f.__name__,
                              argdefs=f.__defaults__, closure=f.__closure__)


for m in inspect.getmembers(sys.modules[__name__], inspect.isclass):
    if m[1].__module__ == __name__:
        new = copy_func(m[1].__new__)
        m[1].__new__ = functools.update_wrapper(new, m[1].__init__)
=======
    def __mul__(self, other):
        return BlackmanWaveform(self._duration, self._area * float(other))
>>>>>>> 0dedaa14
<|MERGE_RESOLUTION|>--- conflicted
+++ resolved
@@ -442,7 +442,9 @@
     def __repr__(self):
         return f"BlackmanWaveform({self._duration} ns, Area: {self._area:.3g})"
 
-<<<<<<< HEAD
+    def __mul__(self, other):
+        return BlackmanWaveform(self._duration, self._area * float(other))
+
 
 # To replicate __init__'s signature in __new__ for every Waveform subclass
 def copy_func(f):
@@ -453,8 +455,4 @@
 for m in inspect.getmembers(sys.modules[__name__], inspect.isclass):
     if m[1].__module__ == __name__:
         new = copy_func(m[1].__new__)
-        m[1].__new__ = functools.update_wrapper(new, m[1].__init__)
-=======
-    def __mul__(self, other):
-        return BlackmanWaveform(self._duration, self._area * float(other))
->>>>>>> 0dedaa14
+        m[1].__new__ = functools.update_wrapper(new, m[1].__init__)