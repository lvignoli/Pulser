--- conflicted
+++ resolved
@@ -50,10 +50,10 @@
         """
         self._dim = 3 if basis_name == "all" else 2
         self._size = size
-<<<<<<< HEAD
-        if basis_name not in {"ground-rydberg", "digital", "all"}:
+        if basis_name not in {"ground-rydberg", "digital", "all", "XY"}:
             raise ValueError(
-                "`basis_name` must be 'ground-rydberg', 'digital' or 'all'."
+                "`basis_name` must be 'ground-rydberg', 'digital', 'all' or "
+                "'XY'."
             )
         self._basis_name = basis_name
         self._sim_times = sim_times
@@ -272,8 +272,6 @@
                 'digital' if given value 'all'.
             sim_times (np.ndarray): Times at which Simulation object returned
                 the results.
-            meas_basis (Optional[str]): The basis in which a sampling
-                measurement is desired.
             n_measures (int): Number of measurements needed to compute this
                 result when doing the simulation.
         """
@@ -402,30 +400,16 @@
                 "epsilon_prime".
         """
         super().__init__(size, basis_name, sim_times)
-        if meas_basis:
+        if self._basis_name == "all":
             if meas_basis not in {"ground-rydberg", "digital"}:
                 raise ValueError(
                     "`meas_basis` must be 'ground-rydberg' or 'digital'."
                 )
-=======
-        if basis_name not in {'ground-rydberg', 'digital', 'all', 'XY'}:
-            raise ValueError(
-                "`basis_name` must be 'ground-rydberg', 'digital',"
-                "'all' or 'XY'."
-            )
-        self._basis_name = basis_name
-        if self._basis_name == 'all':
-            if (meas_basis is not None and
-                    meas_basis not in {'ground-rydberg', 'digital'}):
-                raise ValueError(
-                    "`meas_basis` must be 'ground-rydberg', 'digital'."
-                    )
         else:
-            if (meas_basis is not None) and (meas_basis != self._basis_name):
+            if meas_basis != self._basis_name:
                 raise ValueError(
                     "`meas_basis` and `basis_name` must have the same value."
-                    )
->>>>>>> 6c74a2fc
+                )
         self._meas_basis = meas_basis
         self._results = run_output
         if meas_errors is not None:
@@ -481,12 +465,7 @@
         if ignore_global_phase:
             full = state.full()
             global_ph = float(np.angle(full[np.argmax(np.abs(full))]))
-<<<<<<< HEAD
             state *= np.exp(-1j * global_ph)
-=======
-            final_state *= np.exp(-1j * global_ph)
-
->>>>>>> 6c74a2fc
         if self._dim != 3:
             if reduce_to_basis not in [None, self._basis_name]:
                 raise TypeError(
@@ -501,7 +480,6 @@
             else:
                 raise ValueError(
                     "'reduce_to_basis' must be 'ground-rydberg' "
-<<<<<<< HEAD
                     + f"or 'digital', not '{reduce_to_basis}'."
                 )
             ex_inds = [
@@ -510,12 +488,6 @@
                 if ex_state in np.base_repr(i, base=3).zfill(self._size)
             ]
             ex_probs = np.abs(state.extract_states(ex_inds).full()) ** 2
-=======
-                    + f"'digital', not '{reduce_to_basis}'.")
-            ex_inds = [i for i in range(3**self._size) if ex_state in
-                       np.base_repr(i, base=3).zfill(self._size)]
-            ex_probs = np.abs(final_state.extract_states(ex_inds).full()) ** 2
->>>>>>> 6c74a2fc
             if not np.all(np.isclose(ex_probs, 0, atol=tol)):
                 raise TypeError(
                     "Can't reduce to chosen basis because the population of a "
@@ -536,7 +508,8 @@
         Args:
             reduce_to_basis (str, default=None): Reduces the full state vector
                 to the given basis ("ground-rydberg" or "digital"), if the
-                population of the states to be ignored is negligible.
+                population of the states to be ignored is negligible. Doesn't
+                apply to XY mode.
             ignore_global_phase (bool, default=True): If True, changes the
                 final state's global phase such that the largest term (in
                 absolute value) is real.
@@ -560,7 +533,6 @@
             normalize,
         )
 
-<<<<<<< HEAD
     def _calc_weights(self, t_index: int) -> np.ndarray:
         n = self._size
         state_t = cast(qutip.Qobj, self._results[t_index]).unit()
@@ -568,20 +540,6 @@
             probs = np.abs(state_t.diag())
         else:
             probs = (np.abs(state_t.full()) ** 2).flatten()
-=======
-        if self._basis_name == 'XY':
-            if (meas_basis is not None and meas_basis != self._basis_name):
-                raise ValueError(
-                    "`meas_basis` and `basis_name` must have"
-                    "the same value in XY mode."
-                    )
-        else:
-            if (meas_basis is not None and
-                    meas_basis not in {'ground-rydberg', 'digital'}):
-                raise ValueError(
-                    "`meas_basis` must be 'ground-rydberg', 'digital'."
-                    )
->>>>>>> 6c74a2fc
 
         if self._dim == 2:
             if self._meas_basis == self._basis_name:
